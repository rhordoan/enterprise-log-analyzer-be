from functools import lru_cache

<<<<<<< HEAD
from pydantic import PostgresDsn
=======
>>>>>>> abe9f14d
from pydantic_settings import BaseSettings, SettingsConfigDict


class Settings(BaseSettings):
    """Application configuration loaded from environment variables."""

    PROJECT_NAME: str = "FastAPI Starter"
    API_PREFIX: str = "/api/v1"

    POSTGRES_SERVER: str = "postgres"
    POSTGRES_USER: str = "fastapi"
    POSTGRES_PASSWORD: str = "fastapi"
    POSTGRES_DB: str = "fastapi"

    DATABASE_URL: str | None = None
    TEST_DATABASE_URL: str | None = None
    REDIS_URL: str = "redis://localhost:6379/0"

<<<<<<< HEAD
    # Embeddings / Chroma configuration
    CHROMA_MODE: str = "local"  # "local" or "http"
    CHROMA_PERSIST_DIRECTORY: str = ".chroma"
    CHROMA_SERVER_HOST: str = "localhost"
    CHROMA_SERVER_PORT: int = 8000

    # Embedding provider and models
    EMBEDDING_PROVIDER: str = "openai"  # "openai" or "sentence-transformers"
    EMBEDDING_MODEL_NAME: str = "sentence-transformers/all-MiniLM-L6-v2"  # used when provider=sentence-transformers
    OPENAI_API_KEY: str | None = None
    OPENAI_EMBEDDING_MODEL: str = "text-embedding-3-small"
    CHROMA_COLLECTION_PREFIX: str = "templates_"  # results: templates_macos, templates_linux, templates_windows

=======
>>>>>>> abe9f14d
    model_config = SettingsConfigDict(env_file=".env", env_file_encoding="utf-8")

    @property
    def sqlalchemy_database_uri(self) -> str:
        """Build the SQLAlchemy database URI."""
        if self.DATABASE_URL is not None:
            return str(self.DATABASE_URL)
        return (
            f"postgresql+asyncpg://{self.POSTGRES_USER}:{self.POSTGRES_PASSWORD}"
            f"@{self.POSTGRES_SERVER}/{self.POSTGRES_DB}"
        )


@lru_cache()
def get_settings() -> Settings:  # pragma: no cover
    """Return cached settings object to avoid re-parsing env vars."""
    return Settings()

# Export a module-level settings instance for easy imports
settings = get_settings()<|MERGE_RESOLUTION|>--- conflicted
+++ resolved
@@ -1,9 +1,6 @@
 from functools import lru_cache
 
-<<<<<<< HEAD
 from pydantic import PostgresDsn
-=======
->>>>>>> abe9f14d
 from pydantic_settings import BaseSettings, SettingsConfigDict
 
 
@@ -22,7 +19,6 @@
     TEST_DATABASE_URL: str | None = None
     REDIS_URL: str = "redis://localhost:6379/0"
 
-<<<<<<< HEAD
     # Embeddings / Chroma configuration
     CHROMA_MODE: str = "local"  # "local" or "http"
     CHROMA_PERSIST_DIRECTORY: str = ".chroma"
@@ -36,8 +32,6 @@
     OPENAI_EMBEDDING_MODEL: str = "text-embedding-3-small"
     CHROMA_COLLECTION_PREFIX: str = "templates_"  # results: templates_macos, templates_linux, templates_windows
 
-=======
->>>>>>> abe9f14d
     model_config = SettingsConfigDict(env_file=".env", env_file_encoding="utf-8")
 
     @property
